--- conflicted
+++ resolved
@@ -28,13 +28,8 @@
         python-version: "3.11"
         cache: true
         architecture : x64
-<<<<<<< HEAD
+        prerelease: true
         version: 2.4.5
-        prerelease: false
-=======
-        version: 2.4.3
-        prerelease: true
->>>>>>> ed67fcff
         enable-pep582: true
     - name: Install dependencies
       run: pdm install
